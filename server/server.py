import json
import shutil
import signal
import subprocess
import time
from flask import Flask, jsonify, request, render_template
from showinfm import show_in_file_manager
from settings import PROJECTS_DIR, MODELS_DIR, TEMPLATES_DIR
import os, psutil, sys
from utils import (
    CONFIG_FILEPATH,
    DEFAULT_CONFIG,
    create_comfyui_project,
    find_free_port,
    get_config,
    get_launcher_json_for_workflow_json,
    get_launcher_state,
    is_launcher_json_format,
    is_port_in_use,
    run_command,
    run_command_in_project_comfyui_venv,
    set_config,
    set_launcher_state_data,
    slugify,
    update_config,
)

app = Flask(
    __name__, static_url_path="", static_folder="../web/dist", template_folder="../web/dist"
)


@app.route("/api/open_models_folder")
def open_models_folder():
    show_in_file_manager(MODELS_DIR)
    return ""


@app.route("/api/projects", methods=["GET"])
def list_projects():
    projects = []
    for proj_folder in os.listdir(PROJECTS_DIR):
        full_proj_path = os.path.join(PROJECTS_DIR, proj_folder)
        launcher_state, _ = get_launcher_state(full_proj_path)
        if not launcher_state:
            continue
        projects.append(
            {
                "id": proj_folder,
                "state": launcher_state,
                "project_folder_name": proj_folder,
                "project_folder_path": full_proj_path,
                "last_modified": os.stat(full_proj_path).st_mtime,
            }
        )

    # order by last_modified (descending)
    projects.sort(key=lambda x: x["last_modified"], reverse=True)
    return jsonify(projects)


@app.route("/api/projects/<id>", methods=["GET"])
def get_project(id):
    project_path = os.path.join(PROJECTS_DIR, id)
    assert os.path.exists(project_path), f"Project with id {id} does not exist"
    launcher_state, _ = get_launcher_state(project_path)
    return jsonify(
        {
            "id": id,
            "state": launcher_state,
            "project_folder_name": id,
            "project_folder_path": project_path,
            "last_modified": os.stat(project_path).st_mtime,
        }
    )


@app.route("/api/get_config", methods=["GET"])
def api_get_config():
    config = get_config()
    return jsonify(config)


@app.route("/api/update_config", methods=["POST"])
def api_update_config():
    request_data = request.get_json()
    update_config(request_data)
    return jsonify({"success": True})


@app.route("/api/set_config", methods=["POST"])
def api_set_config():
    request_data = request.get_json()
    set_config(request_data)
    return jsonify({"success": True})


@app.route("/api/create_project", methods=["POST"])
def create_project():
    request_data = request.get_json()
    name = request_data["name"]
    template_id = request_data.get("template_id", "empty")

    # set id to a folder friendly name of the project name (lowercase, no spaces, etc.)
    id = slugify(name)

    project_path = os.path.join(PROJECTS_DIR, id)
    assert not os.path.exists(project_path), f"Project with id {id} already exists"

    models_path = MODELS_DIR

    launcher_json = None
    template_folder = os.path.join(TEMPLATES_DIR, template_id)
    template_launcher_json_fp = os.path.join(template_folder, "launcher.json")
    if os.path.exists(template_launcher_json_fp):
        with open(template_launcher_json_fp, "r") as f:
            launcher_json = json.load(f)
    else:
        template_workflow_json_fp = os.path.join(template_folder, "workflow.json")
        if os.path.exists(template_workflow_json_fp):
            with open(template_workflow_json_fp, "r") as f:
                template_workflow_json = json.load(f)
            launcher_json = get_launcher_json_for_workflow_json(template_workflow_json)
    create_comfyui_project(
        project_path, models_path, id=id, name=name, launcher_json=launcher_json
    )
    return jsonify({"success": True, "id": id})


@app.route("/api/import_project", methods=["POST"])
def import_project():
    request_data = request.get_json()
    name = request_data["name"]
    import_json = request_data["import_json"]

    # set id to a folder friendly name of the project name (lowercase, no spaces, etc.)
    id = slugify(name)

    project_path = os.path.join(PROJECTS_DIR, id)
    assert not os.path.exists(project_path), f"Project with id {id} already exists"

    models_path = MODELS_DIR

    if is_launcher_json_format(import_json):
        print("Detected launcher json format")
        launcher_json = import_json
    else:
        print("Detected workflow json format, converting to launcher json format")
        launcher_json = get_launcher_json_for_workflow_json(import_json)
    create_comfyui_project(
        project_path, models_path, id=id, name=name, launcher_json=launcher_json
    )
    return jsonify({"success": True, "id": id})


@app.route("/api/projects/<id>/start", methods=["POST"])
def start_project(id):
    project_path = os.path.join(PROJECTS_DIR, id)
    assert os.path.exists(project_path), f"Project with id {id} does not exist"

    launcher_state, _ = get_launcher_state(project_path)
    assert launcher_state

    assert launcher_state["state"] == "ready", f"Project with id {id} is not ready yet"

    # find a free port
    port = find_free_port()
    assert port, "No free port found"
    assert not is_port_in_use(port), f"Port {port} is already in use"

    # # start the project
    # pid = run_command_in_project_comfyui_venv(
    #     project_path, f"python main.py --port {port}", in_bg=True
    # )
    # assert pid, "Failed to start the project"

    # start the project
    command = f"python main.py --port {port}"
    if os.name == "nt":
        command = f"start \"\" cmd /c \"{command}\""

    pid = run_command_in_project_comfyui_venv(
        project_path, command, in_bg=True
    )
    assert pid, "Failed to start the project"

    # wait until the port is bound
    max_wait_secs = 60
    while max_wait_secs > 0:
        max_wait_secs -= 1
        if is_port_in_use(port):
            break
        time.sleep(1)

    set_launcher_state_data(
        project_path, {"state": "running", "port": port, "pid": pid}
    )
    return jsonify({"success": True, "port": port})


@app.route("/api/projects/<id>/stop", methods=["POST"])
def stop_project(id):
    project_path = os.path.join(PROJECTS_DIR, id)
    assert os.path.exists(project_path), f"Project with id {id} does not exist"

    launcher_state, _ = get_launcher_state(project_path)
    assert launcher_state

    assert launcher_state["state"] == "running", f"Project with id {id} is not running"

    # kill the process with the pid
    try:
        pid = launcher_state["pid"]
        parent_pid = pid
        parent = psutil.Process(parent_pid)
        for child in parent.children(recursive=True):
            child.terminate()
        parent.terminate()
    except:
        pass

    set_launcher_state_data(project_path, {"state": "ready", "port": None, "pid": None})
    return jsonify({"success": True})


@app.route("/api/projects/<id>/delete", methods=["POST"])
def delete_project(id):
    project_path = os.path.join(PROJECTS_DIR, id)
    assert os.path.exists(project_path), f"Project with id {id} does not exist"

    # stop the project if it's running
    launcher_state, _ = get_launcher_state(project_path)
    if launcher_state and launcher_state["state"] == "running":
        stop_project(id)

    # delete the project folder and its contents
    shutil.rmtree(project_path, ignore_errors=True)
    return jsonify({"success": True})

<<<<<<< HEAD

@app.route('/', defaults={'path': ''})
@app.route('/<path:path>')
@app.errorhandler(404)
def index(path):
    return render_template("index.html")

if __name__ == "__main__":
    print("Starting ComfyUI Launcher...")
=======
if __name__ == "__main__":
    if "--only-server" not in sys.argv:
        print("Starting web UI...")
        subprocess.run(["docker", "rm", "-f", "comfyui_launcher_web"], stdout=subprocess.DEVNULL, stderr=subprocess.DEVNULL)  # quietly remove any existing container
        subprocess.run(["docker", "pull", "thecooltechguy/comfyui_launcher_web"], stdout=subprocess.PIPE, stderr=subprocess.PIPE)  # quietly pull an updated image if it exists
        docker_command = [
            "docker",
            "run",
            "--rm",
            "-p",
            "3000:3000",
            "--add-host=host.docker.internal:host-gateway",
            "--name",
            "comfyui_launcher_web",
            "-it",
            "thecooltechguy/comfyui_launcher_web",
        ]
        if os.name == "nt":  # Check if running on Windows
            docker_command = ["cmd", "/c"] + docker_command
        run_command(docker_command, bg = True)

    print("Starting server...")
>>>>>>> 4d2c6f75
    os.makedirs(PROJECTS_DIR, exist_ok=True)
    os.makedirs(MODELS_DIR, exist_ok=True)
    if not os.path.exists(CONFIG_FILEPATH):
        set_config(DEFAULT_CONFIG)
    print("Open http://localhost:4000 in your browser.")
    app.run(host="0.0.0.0", debug=False, port=4000)<|MERGE_RESOLUTION|>--- conflicted
+++ resolved
@@ -237,7 +237,6 @@
     shutil.rmtree(project_path, ignore_errors=True)
     return jsonify({"success": True})
 
-<<<<<<< HEAD
 
 @app.route('/', defaults={'path': ''})
 @app.route('/<path:path>')
@@ -247,30 +246,6 @@
 
 if __name__ == "__main__":
     print("Starting ComfyUI Launcher...")
-=======
-if __name__ == "__main__":
-    if "--only-server" not in sys.argv:
-        print("Starting web UI...")
-        subprocess.run(["docker", "rm", "-f", "comfyui_launcher_web"], stdout=subprocess.DEVNULL, stderr=subprocess.DEVNULL)  # quietly remove any existing container
-        subprocess.run(["docker", "pull", "thecooltechguy/comfyui_launcher_web"], stdout=subprocess.PIPE, stderr=subprocess.PIPE)  # quietly pull an updated image if it exists
-        docker_command = [
-            "docker",
-            "run",
-            "--rm",
-            "-p",
-            "3000:3000",
-            "--add-host=host.docker.internal:host-gateway",
-            "--name",
-            "comfyui_launcher_web",
-            "-it",
-            "thecooltechguy/comfyui_launcher_web",
-        ]
-        if os.name == "nt":  # Check if running on Windows
-            docker_command = ["cmd", "/c"] + docker_command
-        run_command(docker_command, bg = True)
-
-    print("Starting server...")
->>>>>>> 4d2c6f75
     os.makedirs(PROJECTS_DIR, exist_ok=True)
     os.makedirs(MODELS_DIR, exist_ok=True)
     if not os.path.exists(CONFIG_FILEPATH):
