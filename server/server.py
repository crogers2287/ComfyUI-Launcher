--- conflicted
+++ resolved
@@ -206,11 +206,7 @@
     assert launcher_state["state"] == "ready", f"Project with id {id} is not ready yet"
 
     # find a free port
-<<<<<<< HEAD
-    port = find_free_port(4001, 4100)
-=======
     port = get_project_port(id)
->>>>>>> dd8831b4
     assert port, "No free port found"
     assert not is_port_in_use(port), f"Port {port} is already in use"
 
