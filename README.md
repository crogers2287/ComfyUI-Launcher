# ComfyUI Launcher (BETA)
Run any ComfyUI workflow w/ **ZERO setup**.

Need help? Join our Discord!

[![](https://dcbadge.vercel.app/api/server/kXS43yTRNA)](https://discord.gg/kXS43yTRNA)

## Features
- Automatically installs custom nodes, missing model files, etc.
- Workflows exported by this tool can be run by anyone with **ZERO setup**
- Work on multiple ComfyUI workflows at the same time
- Each workflow runs in its own isolated environment
- Prevents your workflows from suddenly breaking when updating custom nodes, ComfyUI, etc.

<p float="middle">
  <img src="./assets/launcher_projects.png" width="45%" />
  <img src="./assets/launcher_new_workflow.png" width="45%" />
  <img src="./assets/launcher_import_workflow.png" width="45%" />
  <img src="./assets/launcher_comfyui.png" width="45%" />
</p>

## Demo

Running a workflow json file w/ no setup

https://github.com/ComfyWorkflows/ComfyUI-Launcher/assets/33400216/aa17680d-eee5-4e6d-abc4-9f7551f9a4ad

## Requirements

#### Windows (Windows Subsystem for Linux - WSL) & Linux:
- Docker (w/ GPU support) or Python 3

#### macOS:
- Python 3

## Quick start

<<<<<<< HEAD
### Option 1: Docker (Linux & Windows)
=======
### Option 1: Docker (Linux only)

Only works for **Linux**. For **macOS**, use Option 2. For **Windows**, try Option 3.
>>>>>>> dd8831b4

#### Linux
```
docker run \
--gpus all \ # remove this line if you don't have a GPU or if you're on MacOS
--rm \
--name comfyui_launcher \
-p 4000-4100:4000-4100 \
-v $(pwd)/comfyui_launcher_models:/app/server/models \
-v $(pwd)/comfyui_launcher_projects:/app/server/projects \
-it thecooltechguy/comfyui_launcher
```

### Windows
```
docker run ^
--gpus all ^ # remove this line if you don't have a GPU
--rm ^
--name comfyui_launcher ^
-p 4000-4100:4000-4100 ^
-v %cd%/comfyui_launcher_models:/app/server/models ^
-v %cd%/comfyui_launcher_projects:/app/server/projects ^
-it thecooltechguy/comfyui_launcher
```

Open http://localhost:4000 in your browser

<<<<<<< HEAD
### Option 2: Manual setup (macOS, Linux, and Windows)
Works for **Windows (WSL - Windows Subsystem for Linux)**, **Linux**, & **macOS**
=======
### Option 2: Manual setup (MacOS, Linux, and Windows)
Works for **Windows (WSL)**, **Linux**, & **macOS**
>>>>>>> dd8831b4

#### Installation (one-time setup)
```
git clone https://github.com/ComfyWorkflows/comfyui-launcher
cd comfyui-launcher/
```

#### Start ComfyUI Launcher
```
./run.sh
```
Open http://localhost:4000 in your browser

### Option 3: Docker (Windows and Linux)
So Option 1 won't work on Windows due to differences in how Docker handles host networking, and Option 2 is more of a headache than simply using Docker (python is required).
For Windows setup using Docker, we've created a new experimental branch at [new-docker-setup](https://github.com/ComfyWorkflows/ComfyUI-Launcher/tree/new-docker-setup). 

Please try following the instructions in that repo **or** try running the following command (same command from the new-docker-setup branch):

```
docker run \
--gpus all \
--rm \
--name comfyui_launcher \
-p 4000-4100:4000-4100 \
-v $(pwd)/comfyui_launcher_models:/app/server/models \
-v $(pwd)/comfyui_launcher_projects:/app/server/projects \
-it thecooltechguy/comfyui_launcher:new-docker-setup
```

If you're still facing issues, please let us know in the *temp-windows-help* forum on our [discord](https://discord.gg/QvGC8CFGDU)

If you're facing issues w/ the installation, please make a post in the *bugs* forum on our [discord](https://discord.gg/QvGC8CFGDU)

## Updating
### Option 1: Docker
```
docker pull thecooltechguy/comfyui_launcher
```

### Option 2: Manual setup
```
git pull
```

## Coming soon
- Native Windows support (w/o requiring WSL)
- Better way to manage your workflows locally
- Run workflows w/ Cloud GPUs
- Backup your projects to the cloud
- Run ComfyUI Launcher in the cloud

## Credits
- ComfyUI Manager (https://github.com/ltdrdata/ComfyUI-Manager/)
  - Used to auto-detect & install custom nodes<|MERGE_RESOLUTION|>--- conflicted
+++ resolved
@@ -35,13 +35,7 @@
 
 ## Quick start
 
-<<<<<<< HEAD
 ### Option 1: Docker (Linux & Windows)
-=======
-### Option 1: Docker (Linux only)
-
-Only works for **Linux**. For **macOS**, use Option 2. For **Windows**, try Option 3.
->>>>>>> dd8831b4
 
 #### Linux
 ```
@@ -69,13 +63,8 @@
 
 Open http://localhost:4000 in your browser
 
-<<<<<<< HEAD
 ### Option 2: Manual setup (macOS, Linux, and Windows)
 Works for **Windows (WSL - Windows Subsystem for Linux)**, **Linux**, & **macOS**
-=======
-### Option 2: Manual setup (MacOS, Linux, and Windows)
-Works for **Windows (WSL)**, **Linux**, & **macOS**
->>>>>>> dd8831b4
 
 #### Installation (one-time setup)
 ```
